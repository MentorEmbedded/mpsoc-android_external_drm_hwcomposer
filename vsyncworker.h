/*
 * Copyright (C) 2015 The Android Open Source Project
 *
 * Licensed under the Apache License, Version 2.0 (the "License");
 * you may not use this file except in compliance with the License.
 * You may obtain a copy of the License at
 *
 *      http://www.apache.org/licenses/LICENSE-2.0
 *
 * Unless required by applicable law or agreed to in writing, software
 * distributed under the License is distributed on an "AS IS" BASIS,
 * WITHOUT WARRANTIES OR CONDITIONS OF ANY KIND, either express or implied.
 * See the License for the specific language governing permissions and
 * limitations under the License.
 */

#ifndef ANDROID_EVENT_WORKER_H_
#define ANDROID_EVENT_WORKER_H_

#include "drmresources.h"
#include "worker.h"

#include <map>
#include <stdint.h>

#include <hardware/hardware.h>
#include <hardware/hwcomposer.h>

namespace android {

class VsyncCallback {
 public:
  virtual ~VsyncCallback() {
  }
  virtual void Callback(int display, int64_t timestamp) = 0;
};

class VSyncWorker : public Worker {
 public:
  VSyncWorker();
  ~VSyncWorker() override;

  int Init(DrmResources *drm, int display);
<<<<<<< HEAD
  void SetProcs(hwc_procs_t const *procs);
=======
  int RegisterCallback(std::shared_ptr<VsyncCallback> callback);
>>>>>>> 6419ef5d

  void VSyncControl(bool enabled);

 protected:
  void Routine() override;

 private:
  int64_t GetPhasedVSync(int64_t frame_ns, int64_t current);
  int SyntheticWaitVBlank(int64_t *timestamp);

  DrmResources *drm_;

  // shared_ptr since we need to use this outside of the thread lock (to
  // actually call the hook) and we don't want the memory freed until we're
  // done
  std::shared_ptr<VsyncCallback> callback_ = NULL;

  int display_;
  bool enabled_;
  int64_t last_timestamp_;
};
}

#endif<|MERGE_RESOLUTION|>--- conflicted
+++ resolved
@@ -41,11 +41,7 @@
   ~VSyncWorker() override;
 
   int Init(DrmResources *drm, int display);
-<<<<<<< HEAD
-  void SetProcs(hwc_procs_t const *procs);
-=======
   int RegisterCallback(std::shared_ptr<VsyncCallback> callback);
->>>>>>> 6419ef5d
 
   void VSyncControl(bool enabled);
 
