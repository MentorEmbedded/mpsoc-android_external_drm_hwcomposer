--- conflicted
+++ resolved
@@ -106,115 +106,6 @@
   return std::make_tuple(mode.h_display(), mode.v_display(), 0);
 }
 
-<<<<<<< HEAD
-int DrmDisplayCompositor::PrepareFramebuffer(
-    DrmFramebuffer &fb, DrmDisplayComposition *display_comp) {
-  int ret = fb.WaitReleased(-1);
-  if (ret) {
-    ALOGE("Failed to wait for framebuffer release %d", ret);
-    return ret;
-  }
-  uint32_t width, height;
-  std::tie(width, height, ret) = GetActiveModeResolution();
-  if (ret) {
-    ALOGE(
-        "Failed to allocate framebuffer because the display resolution could "
-        "not be determined %d",
-        ret);
-    return ret;
-  }
-
-  fb.set_release_fence_fd(-1);
-  if (!fb.Allocate(width, height)) {
-    ALOGE("Failed to allocate framebuffer with size %dx%d", width, height);
-    return -ENOMEM;
-  }
-
-  display_comp->layers().emplace_back();
-  DrmHwcLayer &pre_comp_layer = display_comp->layers().back();
-  pre_comp_layer.sf_handle = fb.buffer()->handle;
-  pre_comp_layer.blending = DrmHwcBlending::kPreMult;
-  pre_comp_layer.source_crop = DrmHwcRect<float>(0, 0, width, height);
-  pre_comp_layer.display_frame = DrmHwcRect<int>(0, 0, width, height);
-  ret = pre_comp_layer.buffer.ImportBuffer(fb.buffer()->handle,
-                                           display_comp->importer());
-  if (ret) {
-    ALOGE("Failed to import framebuffer for display %d", ret);
-    return ret;
-  }
-
-  return ret;
-}
-
-int DrmDisplayCompositor::ApplySquash(DrmDisplayComposition *display_comp) {
-  int ret = 0;
-
-  DrmFramebuffer &fb = squash_framebuffers_[squash_framebuffer_index_];
-  ret = PrepareFramebuffer(fb, display_comp);
-  if (ret) {
-    ALOGE("Failed to prepare framebuffer for squash %d", ret);
-    return ret;
-  }
-
-  std::vector<DrmCompositionRegion> &regions = display_comp->squash_regions();
-  ret = pre_compositor_->Composite(display_comp->layers().data(),
-                                   regions.data(), regions.size(), fb.buffer(),
-                                   display_comp->importer());
-  pre_compositor_->Finish();
-
-  if (ret) {
-    ALOGE("Failed to squash layers");
-    return ret;
-  }
-
-  ret = display_comp->CreateNextTimelineFence();
-  if (ret <= 0) {
-    ALOGE("Failed to create squash framebuffer release fence %d", ret);
-    return ret;
-  }
-
-  fb.set_release_fence_fd(ret);
-  display_comp->SignalSquashDone();
-
-  return 0;
-}
-
-int DrmDisplayCompositor::ApplyPreComposite(
-    DrmDisplayComposition *display_comp) {
-  int ret = 0;
-
-  DrmFramebuffer &fb = framebuffers_[framebuffer_index_];
-  ret = PrepareFramebuffer(fb, display_comp);
-  if (ret) {
-    ALOGE("Failed to prepare framebuffer for pre-composite %d", ret);
-    return ret;
-  }
-
-  std::vector<DrmCompositionRegion> &regions = display_comp->pre_comp_regions();
-  ret = pre_compositor_->Composite(display_comp->layers().data(),
-                                   regions.data(), regions.size(), fb.buffer(),
-                                   display_comp->importer());
-  pre_compositor_->Finish();
-
-  if (ret) {
-    ALOGE("Failed to pre-composite layers");
-    return ret;
-  }
-
-  ret = display_comp->CreateNextTimelineFence();
-  if (ret <= 0) {
-    ALOGE("Failed to create pre-composite framebuffer release fence %d", ret);
-    return ret;
-  }
-
-  fb.set_release_fence_fd(ret);
-  display_comp->SignalPreCompDone();
-
-  return 0;
-}
-
-=======
->>>>>>> 7e75bce5
 int DrmDisplayCompositor::DisablePlanes(DrmDisplayComposition *display_comp) {
   drmModeAtomicReqPtr pset = drmModeAtomicAlloc();
   if (!pset) {
@@ -332,28 +223,6 @@
         break;
       }
       DrmHwcLayer &layer = layers[source_layers.front()];
-<<<<<<< HEAD
-      if (!test_only && layer.acquire_fence.get() >= 0) {
-        int acquire_fence = layer.acquire_fence.get();
-        int total_fence_timeout = 0;
-        for (int i = 0; i < kAcquireWaitTries; ++i) {
-          int fence_timeout = kAcquireWaitTimeoutMs * (1 << i);
-          total_fence_timeout += fence_timeout;
-          ret = sync_wait(acquire_fence, fence_timeout);
-          if (ret)
-            ALOGW("Acquire fence %d wait %d failed (%d). Total time %d",
-                  acquire_fence, i, ret, total_fence_timeout);
-          else
-            break;
-        }
-        if (ret) {
-          ALOGE("Failed to wait for acquire %d/%d", acquire_fence, ret);
-          break;
-        }
-        layer.acquire_fence.Close();
-      }
-=======
->>>>>>> 7e75bce5
       if (!layer.buffer) {
         ALOGE("Expected a valid framebuffer for pset");
         break;
